--- conflicted
+++ resolved
@@ -285,8 +285,7 @@
             return self.initial_fit(X, lengths=lengths)
         
         # model 1: previous model
-<<<<<<< HEAD
-        previous_model = copy_model(self.model)
+        previous_model = copy_model(self.model_)
         
         # sample X
         # TODO; ideally new data in X is used in it's entirety
@@ -296,9 +295,6 @@
             Z=previous_model.predict(X, lengths=lengths),
             f=0.5, # ! TODO HC
         )
-=======
-        previous_model = copy_model(self.model_)
->>>>>>> 72019cce
 
         # model 2: transfer learn with same number of regimes as previous
         new_model = transfer_model(
